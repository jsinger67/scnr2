--- conflicted
+++ resolved
@@ -14,26 +14,11 @@
 };
 
 pub struct ScannerImpl {
-<<<<<<< HEAD
-    /// The current mode index, wrapped in a `RefCell` for interior mutability and shared ownership.
-    ///
-    /// * The Scanner and the FindMatches/FindMatchesWithPosition iterators that it creates share
-    ///   this state!
-    current_mode: Rc<RefCell<usize>>,
-    /// The mode stack.
-    ///
-    /// The Scanner and the FindMatches/FindMatchesWithPosition iterators share this state.
-    mode_stack: Rc<RefCell<Vec<usize>>>,
-=======
     /// The current mode index, wrapped in a `RefCell` for interior mutability.
     pub(crate) current_mode: Cell<usize>,
     /// The mode stack.
     pub(crate) mode_stack: Cell<Vec<usize>>,
->>>>>>> f284f5c0
     /// The scanner modes available to this scanner implementation.
-    ///
-    /// * The Scanner and the FindMatches/FindMatchesWithPosition iterators that it creates share
-    ///   this state!
     modes: &'static [crate::ScannerMode],
     /// For each mode, stores a map of token types to their transitions.
     /// The key is the token first token type number of a possible sequence of token types,
@@ -42,10 +27,7 @@
     /// Transitions that are currently under progress.
     /// This is used to handle transitions that are not yet completed because there need to be a
     /// sequence of token types matched before the transition can be completed.
-    ///
-    /// * The Scanner and the FindMatches/FindMatchesWithPosition iterators that it creates share
-    ///   this state!
-    transitions_under_progress: Rc<RefCell<Vec<Transition>>>,
+    transitions_under_progress: Cell<Vec<Transition>>,
 }
 
 impl ScannerImpl {
@@ -56,7 +38,7 @@
             mode_stack: Cell::new(vec![]),
             modes,
             transition_map: OnceCell::new(),
-            transitions_under_progress: Rc::new(RefCell::new(vec![])),
+            transitions_under_progress: Cell::new(vec![]),
         }
     }
 
@@ -92,7 +74,6 @@
         FindMatchesWithPosition::new(input, offset, scanner_impl, match_function)
     }
 
-<<<<<<< HEAD
     /// Executes a transition, updating mode and stack as needed.
     fn execute_transition(&self, transition: &Transition) {
         match transition {
@@ -102,38 +83,29 @@
                     self.mode_name(*m).unwrap_or("Unknown"),
                     m
                 );
-                *self.current_mode.borrow_mut() = *m;
+                self.current_mode.set(*m);
             }
             crate::Transition::PushMode(_, m) => {
-                let mode_index = *self.current_mode.borrow();
+                let mode_index = self.current_mode.get();
                 trace!(
                     "Pushing current mode {} onto stack and switching to mode {}",
                     mode_index, m
                 );
-                self.mode_stack.borrow_mut().push(mode_index);
-                *self.current_mode.borrow_mut() = *m;
+                let mut mode_stack = self.mode_stack.take();
+                mode_stack.push(mode_index);
+                self.mode_stack.set(mode_stack);
+                self.current_mode.set(*m);
             }
             crate::Transition::PopMode(_) => {
-                if let Some(previous_mode_index) = self.mode_stack.borrow_mut().pop() {
-=======
-    #[inline(always)]
-    pub fn handle_mode_transition(&self, token_type: usize) {
-        let mode_index = self.current_mode.get();
-        if let Some(transition) = self.transition_for_token_type(token_type) {
-            match transition {
-                crate::Transition::SetMode(_, m) => {
-                    trace!("Setting mode to {}", m);
-                    self.current_mode.set(*m);
-                }
-                crate::Transition::PushMode(_, m) => {
->>>>>>> f284f5c0
+                let mut mode_stack = self.mode_stack.take();
+                if let Some(previous_mode_index) = mode_stack.pop() {
+                    self.mode_stack.set(mode_stack);
                     trace!(
                         "Popping mode {}, switching back to {}",
                         previous_mode_index,
                         self.mode_name(previous_mode_index).unwrap_or("UNKNOWN")
                     );
-<<<<<<< HEAD
-                    *self.current_mode.borrow_mut() = previous_mode_index;
+                    self.current_mode.set(previous_mode_index);
                 } else {
                     trace!("Mode stack is empty, staying in current mode.");
                 }
@@ -157,28 +129,12 @@
         let mut handled = false;
 
         {
-            let mut transitions = self.transitions_under_progress.borrow_mut();
+            let mut transitions = self.transitions_under_progress.take();
             for mut t in transitions.drain(..) {
                 if t.token_types().first() == Some(&token_type) {
                     let remaining = &t.token_types()[1..];
                     if remaining.is_empty() {
                         self.execute_transition(&t);
-=======
-                    let mut mode_stack = self.mode_stack.take();
-                    mode_stack.push(mode_index);
-                    self.mode_stack.set(mode_stack);
-                    self.current_mode.set(*m);
-                }
-                crate::Transition::PopMode(_) => {
-                    let mut mode_stack = self.mode_stack.take();
-                    if let Some(previous_mode_index) = mode_stack.pop() {
-                        self.mode_stack.set(mode_stack);
-                        trace!(
-                            "Popping mode from stack, switching back to {}",
-                            self.mode_name(previous_mode_index).unwrap_or("UNKNOWN")
-                        );
-                        self.current_mode.set(previous_mode_index);
->>>>>>> f284f5c0
                     } else {
                         t.set_token_types(remaining);
                         transitions_to_keep.push(t);
@@ -186,7 +142,7 @@
                     handled = true;
                 }
             }
-            *transitions = transitions_to_keep;
+            self.transitions_under_progress.set(transitions_to_keep);
         }
 
         if handled {
@@ -201,9 +157,9 @@
                 self.execute_transition(&transition);
             } else {
                 trace!("Transitioning with remaining token types: {:?}", remaining);
-                self.transitions_under_progress
-                    .borrow_mut()
-                    .push(transition.with_token_types(remaining));
+                let mut transitions = self.transitions_under_progress.take();
+                transitions.push(transition.with_token_types(remaining));
+                self.transitions_under_progress.set(transitions);
             }
         } else {
             trace!("No transition found for token type {}", token_type);
