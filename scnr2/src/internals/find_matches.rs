//! FindMatches struct and its implementation

use std::{cell::RefCell, rc::Rc};

use crate::{
    Dfa, Lookahead, ScannerImpl,
    internals::{
        char_iter::{CharItem, CharIter, CharIterWithPosition},
        match_types::{Match, MatchEnd, MatchStart},
        position::{Position, Positions},
    },
};

/// A trait that defines the behavior of finding matches in a string slice using a DFA (Deterministic
/// Finite Automaton).
pub trait FindMatchesTrait {
    /// Returns the current DFA.
    fn current_dfa(&self) -> &'static Dfa;

    /// Handles the transition to a new mode based on the token type.
    fn handle_mode_transition(&self, token_type: usize);

    fn peek(&mut self) -> Option<CharItem>;

    /// Returns the character class for the given character.
    fn get_disjoint_class(&self, ch: char) -> Option<usize>;

    /// Advances the character iterator to the next character.
    /// This method is used to move the iterator forward in the input string slice.
    /// It should return `true` if the iterator was advanced successfully, or `false` if it has
    /// reached the end of the input string slice.
    fn advance_char_iter(&mut self) -> bool;

    /// Saves the current character iterator state.
    fn save_char_iter(&mut self);

    /// Restores the saved character iterator state.
    fn restore_saved_char_iter(&mut self);
}

/// A structure that represents an iterator over character matches in a string slice.
#[derive(Clone)]
pub struct FindMatches<'a, F>
where
    F: Fn(char) -> Option<usize> + 'static + Clone,
{
    /// An iterator over characters in the input string slice, starting from the given offset.
    char_iter: CharIter<'a>,
    /// The creating scanner implementation, wrapped in an `Rc<RefCell>` for thread safety.
    scanner_impl: Rc<RefCell<ScannerImpl>>,
    /// A reference to the match function that returns the character class for a given character.
    match_function: &'static F,
}

impl<'a, F> FindMatches<'a, F>
where
    F: Fn(char) -> Option<usize> + 'static + Clone,
{
    /// Creates a new `FindMatches` from the given string slice and start position.
    pub(crate) fn new(
        input: &'a str,
        offset: usize,
        scanner_impl: Rc<RefCell<ScannerImpl>>,
        match_function: &'static F,
    ) -> Self {
        FindMatches {
            char_iter: CharIter::new(input, offset),
            scanner_impl,
            match_function,
        }
    }

    /// Returns the name of the current mode.
    #[inline]
    pub fn current_mode_name(&self) -> &'static str {
        let scanner_impl = self.scanner_impl.borrow();
<<<<<<< HEAD
        let current_mode_index = scanner_impl.current_mode_index();
        scanner_impl.mode_name(current_mode_index)
=======
        scanner_impl.current_mode_name()
>>>>>>> f284f5c0
    }

    /// Returns the name of the given mode.
    #[inline]
    pub fn mode_name(&self, index: usize) -> Option<&'static str> {
        self.scanner_impl.borrow().mode_name(index)
    }

    /// Returns the current mode index.
    #[inline]
    pub fn current_mode_index(&self) -> usize {
        self.scanner_impl.borrow().current_mode_index()
    }
}

impl<F> Iterator for FindMatches<'_, F>
where
    F: Fn(char) -> Option<usize> + 'static + Clone,
{
    type Item = Match;

    fn next(&mut self) -> Option<Match> {
        next_match(self)
    }
}

impl<F> FindMatchesTrait for FindMatches<'_, F>
where
    F: Fn(char) -> Option<usize> + 'static + Clone,
{
    /// Returns the current DFA.
    /// This method returns a reference to the DFA that is currently being used for matching.
    #[inline(always)]
    fn current_dfa(&self) -> &'static Dfa {
        let scanner_impl = self.scanner_impl.borrow();
        &scanner_impl.modes()[scanner_impl.current_mode_index()].dfa
    }

    /// Handles the transition to a new mode based on the token type.
    #[inline(always)]
    fn handle_mode_transition(&self, token_type: usize) {
        let scanner_impl = self.scanner_impl.borrow();
        scanner_impl.handle_mode_transition(token_type);
    }

    /// Returns the next character without advancing the iterator.
    #[inline(always)]
    fn peek(&mut self) -> Option<CharItem> {
        self.char_iter.peek()
    }

    /// Advances the character iterator to the next character.
    /// This method is used to move the iterator forward in the input string slice.
    /// It should return `true` if the iterator was advanced successfully, or `false` if it has
    /// reached the end of the input string slice.
    #[inline(always)]
    fn advance_char_iter(&mut self) -> bool {
        self.char_iter.next().is_some()
    }

    /// Returns the character class for the given character.
    #[inline(always)]
    fn get_disjoint_class(&self, ch: char) -> Option<usize> {
        (self.match_function)(ch)
    }

    /// Saves the current character iterator state.
    fn save_char_iter(&mut self) {
        self.char_iter.save_state();
    }

    /// Restores the saved character iterator state.
    fn restore_saved_char_iter(&mut self) {
        self.char_iter.restore_state();
    }
}

/// A structure that represents an iterator over character matches with positions in a string slice.
/// It uses the `FindMatches` struct for implementation, but includes additional position
/// information for each match.
#[derive(Clone)]
pub struct FindMatchesWithPosition<'a, F>
where
    F: Fn(char) -> Option<usize> + 'static + Clone,
{
    /// An iterator over characters in the input string slice, starting from the given offset.
    char_iter: CharIterWithPosition<'a>,
    /// The creating scanner implementation, wrapped in an `Rc<RefCell>` for thread safety.
    scanner_impl: Rc<RefCell<ScannerImpl>>,
    /// A reference to the match function that returns the character class for a given character.
    match_function: &'static F,
}

impl<'a, F> FindMatchesWithPosition<'a, F>
where
    F: Fn(char) -> Option<usize> + 'static + Clone,
{
    /// Creates a new `FindMatchesWithPosition` from the given string slice and start position.
    pub(crate) fn new(
        input: &'a str,
        offset: usize,
        scanner_impl: Rc<RefCell<ScannerImpl>>,
        match_function: &'static F,
    ) -> Self {
        FindMatchesWithPosition {
            char_iter: CharIterWithPosition::new(input, offset),
            scanner_impl,
            match_function,
        }
    }

    /// Returns the name of the current mode.
    #[inline]
    pub fn current_mode_name(&self) -> Option<&'static str> {
        let scanner_impl = self.scanner_impl.borrow();
        let current_mode_index = scanner_impl.current_mode_index();
        scanner_impl.mode_name(current_mode_index)
    }

    /// Returns the name of the given mode.
    #[inline]
    pub fn mode_name(&self, index: usize) -> Option<&'static str> {
        self.scanner_impl.borrow().mode_name(index)
    }

    /// Returns the current mode index.
    #[inline]
    pub fn current_mode(&self) -> usize {
        self.scanner_impl.borrow().current_mode_index()
    }
}

impl<F> Iterator for FindMatchesWithPosition<'_, F>
where
    F: Fn(char) -> Option<usize> + 'static + Clone,
{
    type Item = Match;

    fn next(&mut self) -> Option<Match> {
        next_match(self)
    }
}

impl<F> FindMatchesTrait for FindMatchesWithPosition<'_, F>
where
    F: Fn(char) -> Option<usize> + 'static + Clone,
{
    /// Returns the current DFA.
    /// This method returns a reference to the DFA that is currently being used for matching.
    #[inline(always)]
    fn current_dfa(&self) -> &'static Dfa {
        let scanner_impl = self.scanner_impl.borrow();
        &scanner_impl.modes()[scanner_impl.current_mode_index()].dfa
    }

    /// Handles the transition to a new mode based on the token type.
    #[inline(always)]
    fn handle_mode_transition(&self, token_type: usize) {
        let scanner_impl = self.scanner_impl.borrow();
        scanner_impl.handle_mode_transition(token_type);
    }

    /// Returns the next character without advancing the iterator.
    #[inline(always)]
    fn peek(&mut self) -> Option<CharItem> {
        self.char_iter.peek()
    }

    /// Advances the character iterator to the next character.
    /// This method is used to move the iterator forward in the input string slice.
    /// It should return `true` if the iterator was advanced successfully, or `false` if it has
    /// reached the end of the input string slice.
    #[inline(always)]
    fn advance_char_iter(&mut self) -> bool {
        self.char_iter.next().is_some()
    }

    /// Returns the character class for the given character.
    #[inline(always)]
    fn get_disjoint_class(&self, ch: char) -> Option<usize> {
        (self.match_function)(ch)
    }

    /// Saves the current character iterator state.
    fn save_char_iter(&mut self) {
        self.char_iter.save_state();
    }

    /// Restores the saved character iterator state.
    fn restore_saved_char_iter(&mut self) {
        self.char_iter.restore_state();
    }
}

/// Evaluates the lookahead condition for the current match.
/// This method checks if the lookahead condition is satisfied based on the
/// current match and the accept data.
/// It returns a tuple containing a boolean indicating whether the lookahead is satisfied
/// and the length of the lookahead match.
fn evaluate_lookahead<F: FindMatchesTrait + Clone>(
    mut find_matches: F,
    accept_data: &crate::AcceptData,
) -> (bool, usize) {
    match &accept_data.lookahead {
        crate::Lookahead::None => {
            unreachable!("Lookahead::None should not be evaluated here")
        }
        crate::Lookahead::Positive(dfa) => {
            // Handle positive lookahead logic here
            if let Some(ma) = find_next(&mut find_matches, dfa) {
                (true, ma.span.len())
            } else {
                (false, 0)
            }
        }
        crate::Lookahead::Negative(dfa) => {
            // Handle negative lookahead logic here
            if find_next(&mut find_matches, dfa).is_some() {
                (false, 0)
            } else {
                (true, 0)
            }
        }
    }
}

/// Returns the next match in the input, if available.
/// This method is responsible for finding the next match based on the current state of the
/// scanner implementation and the current position in the input.
/// It is used in the `next` method of the `Iterator` trait implementation.
#[inline(always)]
pub(crate) fn next_match<F: FindMatchesTrait + Clone>(find_matches: &mut F) -> Option<Match> {
    // Logic to find the next match in the input using the scanner implementation
    // and the current position in the char_iter.
    let dfa: &Dfa = find_matches.current_dfa();
    loop {
        if let Some(ma) = find_next(find_matches, dfa) {
            // If a match is found and there exists a transition to the next mode,
            // update the current mode in the scanner implementation.
            find_matches.handle_mode_transition(ma.token_type);
            return Some(ma);
        }
        // If no match, advance the iterator until a match is found
        // or the end of the input is reached.
        if !find_matches.advance_char_iter() {
            return None; // End of input reached
        }
    }
}

/// Simulates the DFA on the given input.
/// Returns a match starting at the current position. No try on next character is done.
/// The caller must do that.
///
/// If no match is found, None is returned.
#[inline(always)]
fn find_next<F: FindMatchesTrait + Clone>(find_matches: &mut F, dfa: &Dfa) -> Option<Match> {
    let mut state = 0; // Initial state of the DFA
    let mut match_start = MatchStart::default();
    let mut match_end = MatchEnd::default();
    let mut start_set = false;
    let mut end_set = false;

    find_matches.save_char_iter(); // Save the current state of the iterator

    // Iterate over characters in the input using char_iter
    while let Some(char_item) = find_matches.peek() {
        let character_class = find_matches.get_disjoint_class(char_item.ch);

        let Some(class_idx) = character_class else {
            break;
        };

        let state_data = &dfa.states[state];
        if let Some(Some(next_state)) = state_data.transitions.get(class_idx) {
            state = next_state.to;
        } else {
            break;
        };
        let state_data = &dfa.states[state];

        // Only now advance the iterator
        find_matches.advance_char_iter();

        if !start_set {
            match_start = MatchStart::new(char_item.byte_index).with_position(char_item.position);
            start_set = true;
        }

        if let Some(accept_data) = &state_data.accept_data {
            let (lookahead_satisfied, lookahead_len) =
                if !matches!(accept_data.lookahead, Lookahead::None) {
                    evaluate_lookahead(find_matches.clone(), accept_data)
                } else {
                    (true, 0)
                };
            if lookahead_satisfied {
                let new_byte_index = char_item.byte_index + lookahead_len + char_item.ch.len_utf8();
                let new_len = new_byte_index - match_start.byte_index;
                let update = !end_set || {
                    let old_len = match_end.byte_index - match_start.byte_index;
                    new_len > old_len
                        || (new_len == old_len && accept_data.priority < match_end.priority)
                };
                if update {
                    match_end =
                        MatchEnd::new(new_byte_index, accept_data.token_type, accept_data.priority)
                            .with_position(
                                char_item
                                    .position
                                    .map(|p| Position::new(p.line, p.column + 1)),
                            );
                    end_set = true;
                    find_matches.save_char_iter();
                }
            }
        }
    }

    if end_set {
        let span: crate::Span = match_start.byte_index..match_end.byte_index;
        find_matches.restore_saved_char_iter();
        Some(
            Match::new(span, match_end.token_type).with_positions(
                match_start
                    .position
                    .zip(match_end.position)
                    .map(|(start, end)| Positions::new(start, end)),
            ),
        )
    } else {
        find_matches.restore_saved_char_iter();
        None
    }
}<|MERGE_RESOLUTION|>--- conflicted
+++ resolved
@@ -74,12 +74,7 @@
     #[inline]
     pub fn current_mode_name(&self) -> &'static str {
         let scanner_impl = self.scanner_impl.borrow();
-<<<<<<< HEAD
-        let current_mode_index = scanner_impl.current_mode_index();
-        scanner_impl.mode_name(current_mode_index)
-=======
         scanner_impl.current_mode_name()
->>>>>>> f284f5c0
     }
 
     /// Returns the name of the given mode.
